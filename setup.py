--- conflicted
+++ resolved
@@ -34,13 +34,9 @@
         'Operating System :: OS Independent'
     ],
     install_requires=[
-<<<<<<< HEAD
-        'Django<2.0',
-=======
         'Django>=2.0.0',
->>>>>>> ec86272c
         'decorator',
-        'featuremonkey>=0.2.2',
-        'ape>=0.2.0',
+        'featuremonkey>0.3.1',
+        'ape>=0.4.0',
     ],
 )