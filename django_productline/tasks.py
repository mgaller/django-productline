from __future__ import unicode_literals, print_function, division
from ape import tasks
from decorator import decorator
import os
<<<<<<< HEAD
import importlib
import featuremonkey
from featuremonkey.composer import get_features_from_equation_file
=======
>>>>>>> 359acd90
import json
import zipfile
import shutil


@tasks.register_helper
@decorator # preserves signature of wrapper
def requires_product_environment(func, *args, **kws):
    """
    task decorator that makes sure that the product environment
    of django_productline is activated:
    -context is bound
    -features have been composed
    """
    from django_productline import startup
    startup.select_product()
    return func(*args, **kws)


@tasks.register
@tasks.requires_product_environment
def manage(*args):
    """
    call django management tasks
    """
    from django.core.management import execute_from_command_line
    execute_from_command_line(['ape manage'] + list(args))


@tasks.register
def select_features():
    """
    call when product.equation changes
    """
    print('... executing select features')
    tasks.install_dependencies()
    tasks.generate_context()


@tasks.register
def install_dependencies():
    """
    Refine this task to install feature-level dependencies. E.g. djpl-postgres
    refines this task to link psycopg2.
    """
    pass


@tasks.register
@tasks.requires_product_environment
def deploy():
    """
    The deploy hook.
    :return:
    """
    print('... processing deploy tasks')
    tasks.create_data_dir()


@tasks.register
@tasks.requires_product_environment
def install_fixtures():
    """
    Refines this method to enable your feature to load fixtures, either via
    ape manage loaddata or by creating objects programatically
    """
    pass


@tasks.register
@tasks.requires_product_environment
def export_data(target_path):
    """
    Exports the data of an application - media files plus database,
    :param: target_path:
    :return: a zip archive
    """
    tasks.export_data_dir(target_path)
    tasks.export_database(target_path)
    tasks.export_context(target_path)
    return target_path

@tasks.register
@tasks.requires_product_environment
def import_data(target_zip):
    """
    Import data from given zip-arc, this means database + __data__
    :param target_zip:
    :param backup_zip_path:
    :return:
    """
    from django_productline.context import PRODUCT_CONTEXT
    tasks.import_data_dir(target_zip)
    # product context is not reloaded if context file is changed
    tasks.import_database(target_zip, PRODUCT_CONTEXT.PG_NAME, PRODUCT_CONTEXT.PG_USER)


@tasks.register
@tasks.requires_product_environment
def export_data_dir(target_path):
    """
    Exports the media files of the application and bundles a zip archive
    :return: the target path of the zip archive
    """
    from django_productline import utils
    from django.conf import settings

    utils.zipdir(settings.PRODUCT_CONTEXT.DATA_DIR, target_path, wrapdir='__data__')
    print('... wrote {target_path}'.format(target_path=target_path))
    return target_path


@tasks.register
@tasks.requires_product_environment
def import_data_dir(target_zip):
    """
    Remove whole old data dir, use __data__ from target_zip
    :param target_zip:
    :return:
    """
    from django_productline.context import PRODUCT_CONTEXT
    shutil.rmtree(PRODUCT_CONTEXT.DATA_DIR)
    z = zipfile.ZipFile(target_zip)

    def filter_func(x):
        return x.startswith('__data__/')

    z.extractall(os.path.dirname(PRODUCT_CONTEXT.DATA_DIR), filter(filter_func, z.namelist()))


@tasks.register_helper
@tasks.requires_product_environment
def get_context_path():
    """
    Get path to context.json
    :return: string - path to context.json
    """
    from django_productline.context import PRODUCT_CONTEXT
    return PRODUCT_CONTEXT.PRODUCT_CONTEXT_FILENAME


@tasks.register
def export_context(target_zip):
    """
    Append context.json to target_zip
    """
    from django_productline import utils
    context_file = tasks.get_context_path()
    return utils.create_or_append_to_zip(context_file, target_zip, 'context.json')


@tasks.register_helper
def import_context(target_zip):
    """
    Overwrite old context.json, use context.json from target_zip
    :param target_zip:
    :return:
    """
    context_path = tasks.get_context_path()
    with zipfile.ZipFile(target_zip) as unzipped_data:
        with open(context_path, 'w') as context:
            context.write(unzipped_data.read('context.json'))


@tasks.register
@tasks.requires_product_environment
def export_database(target_path):
    """
    Exports the database. Refine this task in your feature representing your database.
    :return:
    """
    pass


@tasks.register
@tasks.requires_product_environment
def import_database(target_path, db_name, db_owner):
    """
    Imports the database. Refine this task in your feature representing your database.
    :return:
    """
    pass


@tasks.register_helper
def get_context_template():
    """
    Features which require configuration parameters in the product context need to refine
    this method and update the context with their own data.
    """
    import random
    return {
        'SITE_ID':  1,
        'SECRET_KEY': ''.join([random.SystemRandom().choice('abcdefghijklmnopqrstuvwxyz0123456789!@#$%^&*(-_=+)') for i in range(50)]),
        'DATA_DIR': os.path.join(os.environ['PRODUCT_DIR'], '__data__'),
    }


@tasks.register
@tasks.requires_product_environment
def create_data_dir():
    """
    Creates the DATA_DIR.
    :return:
    """
    from django_productline.context import PRODUCT_CONTEXT
    if not os.path.exists(PRODUCT_CONTEXT.DATA_DIR):
        os.mkdir(PRODUCT_CONTEXT.DATA_DIR)
        print('*** Created DATA_DIR in %s' % PRODUCT_CONTEXT.DATA_DIR)
    else:
        print('...DATA_DIR already exists.')


@tasks.register
def generate_context(force_overwrite=False, drop_secret_key=False):
    """
    Generates context.json
    """

    print('... generating context')
    context_fp = '%s/context.json' % os.environ['PRODUCT_DIR']
    context = {}

    if os.path.isfile(context_fp):
        print('... augment existing context.json')

        with open(context_fp, 'r') as context_f:
            content = context_f.read().strip() or '{}'
            try:
                context = json.loads(content)
            except ValueError:
                print('ERROR: not valid json in your existing context.json!!!')
                return

        if force_overwrite:
            print('... overwriting existing context.json')
            if drop_secret_key:
                print('... generating new SECRET_KEY')
                context = {}
            else:
                print('... using existing SECRET_KEY from existing context.json')
                context = {'SECRET_KEY': context['SECRET_KEY']}

    with open(context_fp, 'w') as context_f:
        new_context = tasks.get_context_template()

        new_context.update(context)
        context_f.write(json.dumps(new_context, indent=4))
    print()
    print('*** Successfully generated context.json')


@tasks.register
@tasks.requires_product_environment
def clear_tables_for_loaddata(confirm=None):
    """
    Clears al tables in order to loaddata properly.
    :param string:
    :return:
    """
    from django.contrib.contenttypes.models import ContentType
    from django.contrib.auth.models import Permission
    from django.contrib.sites.models import Site

    if confirm != 'yes':
        print('Please enter "yes" to confirm that your want to clear ContentTypes, Sites, Permissions')
    else:
        Site.objects.all().delete()
        Permission.objects.all().delete()
        ContentType.objects.all().delete()


@tasks.register
def inject_context(context):
    """
    Updates context.json with data from JSON-string given as param.
    :param context:
    :return:
    """
    context_path = tasks.get_context_path()
    try:
        new_context = json.loads(context)
    except ValueError:
        print('Couldn\'t load context parameter')
        return
    with open(context_path) as jsonfile:
        try:
            jsondata = json.loads(jsonfile.read())
            jsondata.update(new_context)
        except ValueError:
            print('Couldn\'t read context.json')
            return
<<<<<<< HEAD
    with open(PRODUCT_CONTEXT._data['PRODUCT_CONTEXT_FILENAME'], 'w') as jsoncontent:
        json.dump(jsondata, jsoncontent, indent=4)


@tasks.register
@tasks.requires_product_environment
def write_composer_operation_log(filename):
    """
    Writes the composed operation log from featuremonkey's Composer to a json file.
    :param filename:
    :return:
    """
    from featuremonkey.composer import OPERATION_LOG
    fop_data = json.dumps(OPERATION_LOG, indent=4)
    with open(filename, 'w+') as meta_file:
        meta_file.write(fop_data)


@tasks.register
@tasks.requires_product_environment
def run_product_tests():
    """
    runs tests for the features that are activated in the product equation
    """
    features = featuremonkey.get_features_from_equation_file(os.environ['PRODUCT_EQUATION_FILENAME'])
    args = ['test'] + features
    tasks.manage(*args)
=======
    with open(context_path, 'w') as jsoncontent:
        json.dump(jsondata, jsoncontent, indent=4)
>>>>>>> 359acd90
<|MERGE_RESOLUTION|>--- conflicted
+++ resolved
@@ -2,12 +2,7 @@
 from ape import tasks
 from decorator import decorator
 import os
-<<<<<<< HEAD
-import importlib
 import featuremonkey
-from featuremonkey.composer import get_features_from_equation_file
-=======
->>>>>>> 359acd90
 import json
 import zipfile
 import shutil
@@ -300,8 +295,7 @@
         except ValueError:
             print('Couldn\'t read context.json')
             return
-<<<<<<< HEAD
-    with open(PRODUCT_CONTEXT._data['PRODUCT_CONTEXT_FILENAME'], 'w') as jsoncontent:
+    with open(context_path, 'w') as jsoncontent:
         json.dump(jsondata, jsoncontent, indent=4)
 
 
@@ -327,8 +321,4 @@
     """
     features = featuremonkey.get_features_from_equation_file(os.environ['PRODUCT_EQUATION_FILENAME'])
     args = ['test'] + features
-    tasks.manage(*args)
-=======
-    with open(context_path, 'w') as jsoncontent:
-        json.dump(jsondata, jsoncontent, indent=4)
->>>>>>> 359acd90
+    tasks.manage(*args)