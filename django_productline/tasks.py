--- conflicted
+++ resolved
@@ -2,19 +2,14 @@
 
 import copy
 import json
-<<<<<<< HEAD
 import os
 import shutil
 import zipfile
-
+import datetime
 import featuremonkey
 from ape import tasks
 from decorator import decorator
 
-=======
-import zipfile
-import datetime
->>>>>>> e817414c
 
 @tasks.register_helper
 @decorator  # preserves signature of wrapper
@@ -313,12 +308,8 @@
     import random
     return {
         'SITE_ID': 1,
-<<<<<<< HEAD
-        'SECRET_KEY': ''.join([random.SystemRandom().choice('abcdefghijklmnopqrstuvwxyz0123456789!@#$%^&*(-_=+)') for i in range(50)]),
-=======
         'SECRET_KEY': ''.join(
             [random.SystemRandom().choice('abcdefghijklmnopqrstuvwxyz0123456789!@#$%^&*(-_=+)') for i in range(50)]),
->>>>>>> e817414c
         'DATA_DIR': os.path.join(os.environ['PRODUCT_DIR'], '__data__'),
     }
 
