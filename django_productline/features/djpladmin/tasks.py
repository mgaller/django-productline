--- conflicted
+++ resolved
@@ -1,8 +1,4 @@
 from __future__ import unicode_literals, print_function
-<<<<<<< HEAD
-
-=======
->>>>>>> e817414c
 from ape import tasks
 from operator import __or__ as OR
 
@@ -28,11 +24,6 @@
             print(perm)
             args.append(Q(codename=perm[0], content_type__app_label=perm[1]))
             print('   *** Created permission %s' % perm[0])
-<<<<<<< HEAD
-        g1.permissions.add(*list(Permission.objects.filter(
-            reduce(OR, args)
-        )))
-=======
 
         g1.permissions.add(*list(Permission.objects.filter(
             reduce(OR, args)
@@ -107,5 +98,4 @@
 
                 print('\tA new superuser was created. Check {}'.format(entry['email']))
         else:
-            print('\tSpecified superuser already exists')
->>>>>>> e817414c
+            print('\tSpecified superuser already exists')