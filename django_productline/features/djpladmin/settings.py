--- conflicted
+++ resolved
@@ -11,22 +11,10 @@
 
 introduce_ADMIN_URL = 'admin/'
 
-<<<<<<< HEAD
-if compare_version(django.get_version(), '1.9') >= 0:
-    # WE use the TEMPLATES variable not prior to 1.9
-    def refine_TEMPLATES(original):
-        OPTIONS = original[0]['OPTIONS']
-        OPTIONS['context_processors'] += [
-            'django_productline.features.djpladmin.context_processors.django_admin'
-        ]
-        return original
-else:
-    def refine_TEMPLATE_CONTEXT_PROCESSORS(original):
-        return list(original) + ['django_productline.features.djpladmin.context_processors.django_admin']
-=======
+
 def refine_DJANGO_TEMPLATE_CONTEXT_PROCESSORS(original):
     return list(original) + ['django_productline.features.djpladmin.context_processors.django_admin']
->>>>>>> 9907a97b
+
 
 introduce_AUTH_GROUPS = {
     # {
