from __future__ import unicode_literals, print_function

# Django settings for django-productline based products.

# the context has been frozen at this point
# it contains information about the product`s environment;
# some of that data needs to be added to the settings
# the context is also made available as PRODUCT_CONTEXT
from django_productline.context import PRODUCT_CONTEXT
import os
import django
from django_productline import compare_version

DEBUG = False
TEMPLATE_DEBUG = False

ADMINS = ()

MANAGERS = ()

DATABASES = {
    'default': {
        'ENGINE': 'django.db.backends.sqlite3',
        'NAME': os.path.join(PRODUCT_CONTEXT.DATA_DIR, 'db.sqlite')
    }
}

# Local time zone for this installation. Choices can be found here:
# http://en.wikipedia.org/wiki/List_of_tz_zones_by_name
# although not all choices may be available on all operating systems.
# In a Windows environment this must be set to your system time zone.
TIME_ZONE = 'America/Chicago'

# Language code for this installation. All choices can be found here:
# http://www.i18nguy.com/unicode/language-identifiers.html
LANGUAGE_CODE = 'en-us'

LANGUAGES = [
    ('en', 'English')
]

SITE_ID = PRODUCT_CONTEXT.SITE_ID

# If you set this to False, Django will make some optimizations so as not
# to load the internationalization machinery.
USE_I18N = True

# If you set this to False, Django will not format dates, numbers and
# calendars according to the current locale.
USE_L10N = True

# If you set this to False, Django will not use timezone-aware datetimes.
USE_TZ = True

LOCALE_PATHS = []

# Absolute filesystem path to the directory that will hold user-uploaded files.
# Example: "/home/media/media.lawrence.com/media/"
MEDIA_ROOT = os.path.join(PRODUCT_CONTEXT.DATA_DIR, 'uploads')

# URL that handles the media served from MEDIA_ROOT. Make sure to use a
# trailing slash.
# Examples: "http://media.lawrence.com/media/", "http://example.com/media/"
MEDIA_URL = '/media/'

# Absolute path to the directory static files should be collected to.
# Don't put anything in this directory yourself; store your static files
# in apps' "static/" subdirectories and in STATICFILES_DIRS.
# Example: "/home/media/media.lawrence.com/static/"
STATIC_ROOT = os.path.join(PRODUCT_CONTEXT.DATA_DIR, 'generated_static')

# Make this unique, and don't share it with anybody.
SECRET_KEY = PRODUCT_CONTEXT.SECRET_KEY

ALLOWED_HOSTS = ['*']


AUTHENTICATION_BACKENDS = ['django.contrib.auth.backends.ModelBackend']


MIDDLEWARE_CLASSES = [
    'django.middleware.common.CommonMiddleware',
    'django.contrib.sessions.middleware.SessionMiddleware',
    'django.middleware.csrf.CsrfViewMiddleware',
    'django.contrib.auth.middleware.AuthenticationMiddleware',
    'django.contrib.messages.middleware.MessageMiddleware',
    # Uncomment the next line for simple clickjacking protection:
    # 'django.middleware.clickjacking.XFrameOptionsMiddleware',
]

# Since version 1.10 MIDDLEWARE_CLASSES is deprecated, since 2.0 its been removed
if compare_version(django.get_version(), '1.10') >= 0:
    MIDDLEWARE = MIDDLEWARE_CLASSES

ROOT_URLCONF = 'django_productline.root_urlconf'

# Python dotted path to the WSGI application used by Django's runserver.
WSGI_APPLICATION = 'django_productline.wsgi.application'

TEMPLATE_DIRS = [
    # Put strings here, like "/home/html/django_templates" or "C:/www/django/templates".
    # Always use forward slashes, even on Windows.
    # Don't forget to use absolute paths, not relative paths.
]

TEMPLATE_CONTEXT_PROCESSORS = [
    "django.contrib.auth.context_processors.auth",
    "django.template.context_processors.debug",
    "django.template.context_processors.i18n",
    "django.template.context_processors.media",
    "django.template.context_processors.static",
    "django.template.context_processors.tz",
    "django.contrib.messages.context_processors.messages",
    "django.template.context_processors.request",
]

# List of callables that know how to import templates from various sources.
TEMPLATE_LOADERS = [
    'django.template.loaders.filesystem.Loader',
    'django.template.loaders.app_directories.Loader',
]

<<<<<<< HEAD

=======
>>>>>>> e817414c
if compare_version(django.get_version(), '1.9') >= 0:
    TEMPLATES = [
        {
            'BACKEND': 'django.template.backends.django.DjangoTemplates',

            'OPTIONS': {
                'builtins': ['overextends.templatetags.overextends_tags'],
                'context_processors': TEMPLATE_CONTEXT_PROCESSORS,
                'loaders': [
                    'django.template.loaders.filesystem.Loader',
                    'django.template.loaders.app_directories.Loader',
                ]
            },
        },
    ]

<<<<<<< HEAD

=======
>>>>>>> e817414c
INSTALLED_APPS = [
    'django.contrib.auth',
    'django.contrib.contenttypes',
    'django.contrib.sessions',
    'django.contrib.sites',
    'django.contrib.messages',
    'overextends',
    'django_productline'
]

<<<<<<< HEAD

=======
>>>>>>> e817414c
if compare_version(django.get_version(), '1.7') < 0:
    INSTALLED_APPS.append('south')

# A sample logging configuration. The only tangible logging
# performed by this configuration is to send an email to
# the site admins on every HTTP 500 error when DEBUG=False.
# See http://docs.djangoproject.com/en/dev/topics/logging for
# more details on how to customize your logging configuration.
LOGGING = {
    'version': 1,
    'disable_existing_loggers': False,
    'filters': {
        'require_debug_false': {
            '()': 'django.utils.log.RequireDebugFalse'
        }
    },
    'handlers': {
        'mail_admins': {
            'level': 'ERROR',
            'filters': ['require_debug_false'],
            'class': 'django.utils.log.AdminEmailHandler'
        }
    },
    'loggers': {
        'django.request': {
            'handlers': ['mail_admins'],
            'level': 'ERROR',
            'propagate': True,
        },
    }
}<|MERGE_RESOLUTION|>--- conflicted
+++ resolved
@@ -120,10 +120,7 @@
     'django.template.loaders.app_directories.Loader',
 ]
 
-<<<<<<< HEAD
 
-=======
->>>>>>> e817414c
 if compare_version(django.get_version(), '1.9') >= 0:
     TEMPLATES = [
         {
@@ -140,10 +137,6 @@
         },
     ]
 
-<<<<<<< HEAD
-
-=======
->>>>>>> e817414c
 INSTALLED_APPS = [
     'django.contrib.auth',
     'django.contrib.contenttypes',
@@ -154,10 +147,6 @@
     'django_productline'
 ]
 
-<<<<<<< HEAD
-
-=======
->>>>>>> e817414c
 if compare_version(django.get_version(), '1.7') < 0:
     INSTALLED_APPS.append('south')
 
