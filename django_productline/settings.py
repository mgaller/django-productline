--- conflicted
+++ resolved
@@ -135,29 +135,11 @@
     'django.template.loaders.app_directories.Loader',
 ]
 
-<<<<<<< HEAD
 
-if compare_version(django.get_version(), '1.9') >= 0:
-    TEMPLATES = [
-        {
-            'BACKEND': 'django.template.backends.django.DjangoTemplates',
-
-            'OPTIONS': {
-                'builtins': ['overextends.templatetags.overextends_tags'],
-                'context_processors': TEMPLATE_CONTEXT_PROCESSORS,
-                'loaders': [
-                    'django.template.loaders.filesystem.Loader',
-                    'django.template.loaders.app_directories.Loader',
-                ]
-            },
-        },
-    ]
-=======
 DJANGO_TEMPLATE_BUILTINS = ['overextends.templatetags.overextends_tags']
 
 DJANGO_TEMPLATE_BACKEND = 'django.template.backends.django.DjangoTemplates'
 
->>>>>>> 9907a97b
 
 INSTALLED_APPS = [
     'django.contrib.auth',
