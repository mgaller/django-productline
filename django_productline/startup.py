from __future__ import unicode_literals

"""
product initialization stuff
"""

import os
import featuremonkey
from .composer import get_composer
from django_productline import compare_version

_product_selected = False


def select_product():
    """
    binds the frozen context the selected features

    should be called only once - calls after the first call have
    no effect
    """
    global _product_selected
    if _product_selected:
        # tss already bound ... ignore
        return

    _product_selected = True
    from django_productline import context, template

    featuremonkey.add_import_guard('django.conf')
    featuremonkey.add_import_guard('django.db')
    os.environ['DJANGO_SETTINGS_MODULE'] = 'django_productline.settings'
    contextfile = os.environ['PRODUCT_CONTEXT_FILENAME']
    equationfile = os.environ['PRODUCT_EQUATION_FILENAME']
<<<<<<< HEAD
    # bind context and compose features
=======

    #bind context and compose features
>>>>>>> 9907a97b
    context.bind_context(contextfile)
    get_composer().select_equation(equationfile)

    # after composition we are now able to bind composed template settings
    template.bind_settings()

    featuremonkey.remove_import_guard('django.conf')
    featuremonkey.remove_import_guard('django.db')

    import django
    if compare_version(django.get_version(), '1.7') >= 0:
        django.setup()
    # force import of settings and urls
    # better fail during initialization than on the first request
    from django.conf import settings
    from django.core.urlresolvers import get_resolver
    # eager creation of URLResolver
    get_resolver(None)

    # make sure overextends tag is registered
    from django.template.loader import get_template
    from overextends import models


def get_wsgi_application():
    """
    returns the wsgi application for the selected product

    this function is called by featuredjango.wsgi to get the wsgi
    application object

    if you need to refine the wsgi application object e.g. to add
    wsgi middleware please refine django.core.wsgi.get_wsgi_application directly.
    """
    # make sure the product is selected before importing and constructing wsgi app
    select_product()
    # return (possibly refined) wsgi application
    from django.core.wsgi import get_wsgi_application
    return get_wsgi_application()<|MERGE_RESOLUTION|>--- conflicted
+++ resolved
@@ -32,12 +32,9 @@
     os.environ['DJANGO_SETTINGS_MODULE'] = 'django_productline.settings'
     contextfile = os.environ['PRODUCT_CONTEXT_FILENAME']
     equationfile = os.environ['PRODUCT_EQUATION_FILENAME']
-<<<<<<< HEAD
-    # bind context and compose features
-=======
+
 
     #bind context and compose features
->>>>>>> 9907a97b
     context.bind_context(contextfile)
     get_composer().select_equation(equationfile)
 
